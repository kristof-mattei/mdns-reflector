--- conflicted
+++ resolved
@@ -1,32 +1,11 @@
 # mdns-reflector
 
-<<<<<<< HEAD
 This is a Rust rewrite of https://github.com/angelnu/docker-mdns_repeater/
 
 It currently has no support for daemonizing, there is some code or it but it is incomplete.
-=======
-This is a framework for building Rust applications
-
-It supports:
-
-- Building multi-platform images
-- Reusing images when merging in PRs to preserve provenance
-    - Support for tags like `pr-${PR_NUMBER}-latest` (last build on PR), `edge` (last build on `main`), `pr-${SHA_MAIN_HEAD}-${SHA_PR_HEAD}` (uniquely identifying the merge result of a PR)
-- Container attestation
-- Crate publishing
-- Release publishing
-    - Crate publishing to crates.io
-    - Container retagging to `:latest`
-
-## TODO
-
-- [ ] Remove old containers when the new one gets build for a PR?<br />
-      Or rely on a general weekly untagged cleanup?
-- [ ] Remove PR containers when PR closed<br />
 
 ## License
 
 MIT, see [LICENSE](./LICENSE)
 
-`SPDX-License-Identifier: MIT`
->>>>>>> d0080cde
+`SPDX-License-Identifier: MIT`