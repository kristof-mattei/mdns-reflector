--- conflicted
+++ resolved
@@ -1,17 +1,10 @@
 {
   "name": "mdns-reflector",
   "type": "module",
-<<<<<<< HEAD
-  "packageManager": "pnpm@10.16.1",
-  "engines": {
-    "node": "24.8.0",
-    "pnpm": "10.16.1"
-=======
   "packageManager": "pnpm@10.17.0+sha512.fce8a3dd29a4ed2ec566fb53efbb04d8c44a0f05bc6f24a73046910fb9c3ce7afa35a0980500668fa3573345bd644644fa98338fa168235c80f4aa17aa17fbef",
   "engines": {
     "node": "24.8.0",
     "pnpm": "10.17.0"
->>>>>>> a48bc39b
   },
   "scripts": {
     "format": "prettier --write ."
