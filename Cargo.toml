--- conflicted
+++ resolved
@@ -2,11 +2,7 @@
 name = "mdns-reflector"
 # don't change this, it's updated before an actual build by update-version.sh
 version = "0.0.0-development"
-<<<<<<< HEAD
-edition = "2021"
-=======
 edition = "2024"
->>>>>>> 85e50d62
 rust-version = "1.85.0"
 authors = ["Kristof Mattei"]
 description = "mdns-reflector"
@@ -42,9 +38,8 @@
 so_bindtodevice = []
 
 [dependencies]
-<<<<<<< HEAD
 clap = { version = "4.5.30", features = ["cargo", "derive", "string"] }
-color-eyre = { git = "https://github.com/eyre-rs/eyre", rev = "fc83cb8125bdde3a3b06e8b06c3405f6fc040a8a" }
+color-eyre = { git = "https://github.com/eyre-rs/eyre", rev = "c4ee249f7c51dc6452e8704ae8d117d90d6eeebc" }
 const_format = "0.2.34"
 libc = "0.2.169"
 socket2 = { version = "0.5.8" }
@@ -73,9 +68,6 @@
 # env_logger = "0.9.0"
 # serde_yaml = "0.8.21"
 # clap = { version = "3.0.14", features = ["derive"] }
-=======
-color-eyre = { git = "https://github.com/eyre-rs/eyre", rev = "c4ee249f7c51dc6452e8704ae8d117d90d6eeebc" }
->>>>>>> 85e50d62
 
 # OpenSSL for musl
 # [target.'cfg(all(any(target_arch="x86_64", target_arch="aarch64"), target_os="linux", target_env="musl"))'.dependencies]
