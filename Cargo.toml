--- conflicted
+++ resolved
@@ -1,28 +1,15 @@
 [package]
-<<<<<<< HEAD
 name = "mdns-reflector"
-# don't change this, it's updated before an actual build by update-version.sh
-=======
-name = "rust-seed"
->>>>>>> d0080cde
 version = "0.0.0-development"
 edition = "2024"
 rust-version = "1.88.0"
 authors = ["Kristof Mattei"]
-<<<<<<< HEAD
 description = "mdns-reflector"
-license-file = "LICENSE"
+license = "MIT"
 categories = ["network"]
 keywords = ["mdns", "reflect", "docker"]
 repository = "https://github.com/kristof-mattei/mdns-reflector"
-=======
-description = "Rust seed application"
-license = "MIT"
-categories = ["starter", "seed"]
-keywords = ["integrity", "seed", "starter", "docker", "release"]
-repository = "https://github.com/kristof-mattei/rust-seed"
 include = ["src/**", "/LICENSE", "/LICENSE-*"]
->>>>>>> d0080cde
 
 [lints.clippy]
 # don't stop from compiling / running
