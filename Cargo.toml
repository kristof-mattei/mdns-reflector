[package]
name = "mdns-reflector"
# don't change this, it's updated before an actual build by update-version.sh
version = "0.0.0-development"
edition = "2024"
rust-version = "1.86.0"
authors = ["Kristof Mattei"]
description = "mdns-reflector"
license-file = "LICENSE"
categories = ["network"]
keywords = ["mdns", "reflect", "docker"]
repository = "https://github.com/kristof-mattei/mdns-reflector"

[lints.clippy]
# don't stop from compiling / running
all = "warn"
cargo = "warn"
complexity = "warn"
correctness = "warn"
pedantic = "warn"
perf = "warn"
# restriction = "warn"
style = "warn"
suspicious = "warn"

# this one is debatable. continue is used in places to be explicit, and to guard against
# issues when refactoring
needless_continue = { level = "allow", priority = 127 }
# this one causes confusion when combining variables (`foo`) and
# dereferenced variables (`foo.bar`). The latter cannot be inlined
# so we don't inline anything
uninlined-format-args = { level = "allow", priority = 127 }

[lints.rust]
let_underscore_drop = { level = "deny", priority = 127 }
non_ascii_idents = { level = "deny", priority = 127 }

[features]
coverage = []
ip_pktinfo = []
so_bindtodevice = []

[dependencies]
<<<<<<< HEAD
clap = { version = "4.5.37", features = ["cargo", "derive", "string"] }
color-eyre = { git = "https://github.com/eyre-rs/eyre", rev = "c4ee249f7c51dc6452e8704ae8d117d90d6eeebc" }
const_format = "0.2.34"
libc = "0.2.172"
socket2 = { version = "0.5.9" }
tokio = { version = "1.44.2", features = [
    "macros",
    "net",
    "rt-multi-thread",
    "signal",
    "time",
] }
tokio-util = { version = "0.7.15", features = ["rt"] }
tracing = "0.1.41"
tracing-subscriber = { version = "0.3.19", features = [
    "env-filter",
    "time",
    "tracing-log",
] }
tracing-error = "0.2.1"

# reqwest = { version = "0.11.5", features = ["json"] }
# serde_json = "1.0.68"
# serde = { version = "1.0.130", features = ["derive"] }
# futures = "0.3.17"
# tokio = { version = "1.12.0", features = ["full"] }
# log = "0.4.14"
# env_logger = "0.9.0"
# serde_yaml = "0.8.21"
# clap = { version = "3.0.14", features = ["derive"] }
=======
color-eyre = "0.6.4"
>>>>>>> 982f780c

# OpenSSL for musl
# [target.'cfg(all(any(target_arch="x86_64", target_arch="aarch64"), target_os="linux", target_env="musl"))'.dependencies]
# openssl = { version = "0.10.36", features = ["vendored"] }<|MERGE_RESOLUTION|>--- conflicted
+++ resolved
@@ -41,9 +41,8 @@
 so_bindtodevice = []
 
 [dependencies]
-<<<<<<< HEAD
 clap = { version = "4.5.37", features = ["cargo", "derive", "string"] }
-color-eyre = { git = "https://github.com/eyre-rs/eyre", rev = "c4ee249f7c51dc6452e8704ae8d117d90d6eeebc" }
+color-eyre = "0.6.4"
 const_format = "0.2.34"
 libc = "0.2.172"
 socket2 = { version = "0.5.9" }
@@ -56,25 +55,13 @@
 ] }
 tokio-util = { version = "0.7.15", features = ["rt"] }
 tracing = "0.1.41"
+tracing-error = "0.2.1"
 tracing-subscriber = { version = "0.3.19", features = [
     "env-filter",
     "time",
     "tracing-log",
 ] }
-tracing-error = "0.2.1"
 
-# reqwest = { version = "0.11.5", features = ["json"] }
-# serde_json = "1.0.68"
-# serde = { version = "1.0.130", features = ["derive"] }
-# futures = "0.3.17"
-# tokio = { version = "1.12.0", features = ["full"] }
-# log = "0.4.14"
-# env_logger = "0.9.0"
-# serde_yaml = "0.8.21"
-# clap = { version = "3.0.14", features = ["derive"] }
-=======
-color-eyre = "0.6.4"
->>>>>>> 982f780c
 
 # OpenSSL for musl
 # [target.'cfg(all(any(target_arch="x86_64", target_arch="aarch64"), target_os="linux", target_env="musl"))'.dependencies]
