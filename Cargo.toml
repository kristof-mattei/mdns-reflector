--- conflicted
+++ resolved
@@ -20,10 +20,10 @@
 [dependencies]
 clap = { version = "4.5.50", features = ["cargo", "derive", "string"] }
 color-eyre = "0.6.5"
-<<<<<<< HEAD
 console-subscriber = { version = "0.4.1", optional = true }
 const_format = "0.2.35"
 libc = "0.2.177"
+mimalloc = { version = "0.1.48", features = ["v3"] }
 socket2 = { version = "0.6.1", features = ["all"] }
 syslog-tracing = "0.3.1"
 tokio = { version = "1.48.0", features = [
@@ -41,9 +41,6 @@
     "time",
     "tracing-log",
 ] }
-=======
-mimalloc = { version = "0.1.48", features = ["v3"] }
->>>>>>> d91db292
 
 [lints.clippy]
 # don't stop from compiling / running
