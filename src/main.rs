<<<<<<< HEAD
mod cli;
mod reflector;
mod signal_handlers;
mod sockets;
mod unix;

use std::env::{self, VarError};
use std::ffi::CString;
use std::fs::{File, remove_file};
use std::io::{BufRead as _, BufReader, Write as _};
use std::net::{Ipv4Addr, SocketAddr, SocketAddrV4};
use std::process;
use std::sync::Arc;
use std::time::Duration;

use cli::{Config, parse_cli};
use color_eyre::config::HookBuilder;
use color_eyre::eyre;
use libc::{SIG_IGN, SIGCHLD, SIGHUP, chdir, fork, getpid, kill, pid_t, setsid, signal, umask};
use reflector::reflect;
use sockets::{create_recv_sock, create_send_sock};
use syslog_tracing::{Facility, Options};
use tokio::time::timeout;
use tokio_util::sync::CancellationToken;
use tokio_util::task::TaskTracker;
use tracing::{Level, event};
use tracing_subscriber::layer::SubscriberExt as _;
use tracing_subscriber::util::SubscriberInitExt as _;
use tracing_subscriber::{EnvFilter, Layer as _, Registry, reload};

// TODO this should come from cargo
const PACKAGE: &str = env!("CARGO_PKG_NAME");
const PACKET_SIZE: usize = 65536;
const MDNS_ADDR: Ipv4Addr = Ipv4Addr::new(224, 0, 0, 251);
const MDNS_PORT: u16 = 5353;

const BROADCAST_MDNS: SocketAddr = SocketAddr::V4(SocketAddrV4::new(MDNS_ADDR, MDNS_PORT));
=======
use color_eyre::config::HookBuilder;
use color_eyre::eyre;

use crate::build_env::get_build_env;
mod build_env;
>>>>>>> 75149fea

#[global_allocator]
static GLOBAL: mimalloc::MiMalloc = mimalloc::MiMalloc;

fn build_default_filter() -> EnvFilter {
    EnvFilter::builder()
        .parse(format!("INFO,{}=TRACE", env!("CARGO_CRATE_NAME")))
        .expect("Default filter should always work")
}

fn init_tracing() -> std::result::Result<
    tracing_subscriber::reload::Handle<
        std::boxed::Box<
            dyn tracing_subscriber::Layer<tracing_subscriber::Registry>
                + std::marker::Send
                + std::marker::Sync,
        >,
        Registry,
    >,
    color_eyre::Report,
> {
    let (filter, filter_parsing_error) = match env::var(EnvFilter::DEFAULT_ENV) {
        Ok(user_directive) => match EnvFilter::builder().parse(user_directive) {
            Ok(filter) => (filter, None),
            Err(error) => (build_default_filter(), Some(eyre::Report::new(error))),
        },
        Err(VarError::NotPresent) => (build_default_filter(), None),
        Err(error @ VarError::NotUnicode(_)) => {
            (build_default_filter(), Some(eyre::Report::new(error)))
        },
    };

    let (stdout_layer, handle) = reload::Layer::new(tracing_subscriber::fmt::layer().boxed());

    let layers = vec![
        #[cfg(feature = "tokio-console")]
        console_subscriber::ConsoleLayer::builder().spawn().boxed(),
        stdout_layer.with_filter(filter).boxed(),
        tracing_error::ErrorLayer::default().boxed(),
    ];

    tracing_subscriber::registry().with(layers).try_init()?;

    filter_parsing_error.map_or(Ok(handle), Err)
}

<<<<<<< HEAD
fn main() -> Result<(), eyre::Report> {
    HookBuilder::default()
        .capture_span_trace_by_default(true)
        .display_location_section(true)
        .display_env_section(false)
        .install()?;

    let handle = init_tracing()?;

    let (config, interfaces) = parse_cli().inspect_err(|error| {
        // this prints the error in color and exits
        // can't do anything else until
        // https://github.com/clap-rs/clap/issues/2914
        // is merged in
        if let Some(clap_error) = error.downcast_ref::<clap::error::Error>() {
            clap_error.exit();
        }
    })?;

    let name = env!("CARGO_PKG_NAME");
    let version = env!("CARGO_PKG_VERSION");

    event!(
        Level::INFO,
        "{} v{} - built for {}-{}",
        name,
        version,
        std::env::var("TARGETARCH")
            .as_deref()
            .unwrap_or("unknown-arch"),
        std::env::var("TARGETVARIANT")
            .as_deref()
            .unwrap_or("base variant")
=======
fn i_will_error() -> Result<(), eyre::Report> {
    Err(eyre::Report::msg("I promised you, I'd error!"))
}

fn print_header() {
    const NAME: &str = env!("CARGO_PKG_NAME");
    const VERSION: &str = env!("CARGO_PKG_VERSION");

    let build_env = get_build_env();

    println!(
        "{} v{} - built for {} ({})",
        NAME,
        VERSION,
        build_env.get_target(),
        build_env.get_target_cpu().unwrap_or("base cpu variant"),
>>>>>>> 75149fea
    );
}

fn main() -> Result<(), eyre::Report> {
    HookBuilder::default()
        .capture_span_trace_by_default(true)
        .install()?;

    print_header();

    println!("{}", foo());
    println!("{}", bar());
    println!("{}", quz());

<<<<<<< HEAD
    let cancellation_token = CancellationToken::new();

    if config.foreground {
        // check for pid file when running in foreground
        let running_pid = already_running(&config);

        if let Some(running_pid) = running_pid {
            event!(Level::ERROR, "already running as pid {}", running_pid);
            return Ok(());
        }
    } else {
        daemonize(&config);

        let identity = CString::new(PACKAGE).unwrap();

        let syslog = syslog_tracing::Syslog::new(
            identity,
            Options::LOG_PID | Options::LOG_CONS,
            Facility::Daemon,
        )
        .unwrap();

        // switch to syslog logging
        handle.reload(
            tracing_subscriber::fmt::layer()
                .with_ansi(false)
                .without_time()
                .with_level(false)
                .with_writer(syslog)
                .boxed(),
        )?;
    }

    // initialize the runtime
    let rt = tokio::runtime::Builder::new_multi_thread()
        .enable_all()
        .build()?;

    if let Err(err) = rt.block_on(start_tasks(
        cancellation_token,
        Arc::new(config),
        interfaces,
    )) {
        event!(Level::ERROR, ?err);
    }

    Ok(())
}

async fn start_tasks(
    cancellation_token: CancellationToken,
    config: Arc<Config>,
    interfaces: Vec<String>,
) -> Result<(), eyre::Report> {
    // create receiving socket
    let server_socket = match create_recv_sock() {
        Ok(server_socket) => server_socket,
        Err(err) => {
            event!(
                Level::ERROR,
                ?err,
                "Unable to create send socket on interface"
            );

            return Ok(());
        },
    };

    let mut sockets = Vec::with_capacity(interfaces.len());

    // create sending sockets
    for interface in interfaces {
        let send_socket = match create_send_sock(&server_socket, interface) {
            Ok(send_socket) => send_socket,
            Err(err) => {
                event!(
                    Level::ERROR,
                    ?err,
                    "Unable to create send socket on interface"
                );

                return Ok(());
            },
        };

        sockets.push(send_socket);
    }

    let task_tracker = TaskTracker::new();

    {
        let cancellation_token = cancellation_token.clone();

        task_tracker.spawn(reflect(
            server_socket,
            sockets,
            Arc::clone(&config),
            cancellation_token,
        ));
    }

    // now we wait forever for either
    // * SIGTERM
    // * ctrl + c (SIGINT)
    // * a message on the shutdown channel, sent either by the server task or
    // another task when they complete (which means they failed)
    tokio::select! {
        result = signal_handlers::wait_for_sigterm() => {
            if let Err(error) = result {
                event!(Level::ERROR, ?error, "Failed to register SIGERM handler, aborting");
            } else {
                // we completed because ...
                event!(Level::WARN, "Sigterm detected, stopping all tasks");
            }
        },
        result = signal_handlers::wait_for_sigint() => {
            if let Err(error) = result {
                event!(Level::ERROR, ?error, "Failed to register CTRL+C handler, aborting");
            } else {
                // we completed because ...
                event!(Level::WARN, "CTRL+C detected, stopping all tasks");
            }
        },
        () = cancellation_token.cancelled() => {
            event!(Level::WARN, "Underlying task stopped, stopping all others tasks");
        },
    }

    cancellation_token.cancel();

    task_tracker.close();

    // wait for the task that holds the server to exit gracefully
    // it listens to shutdown_send
    if timeout(Duration::from_millis(10000), task_tracker.wait())
        .await
        .is_err()
    {
        event!(Level::ERROR, "Tasks didn't stop within allotted time!");
    }

    // remove pid file if it belongs to us
    if let Some(pid) = already_running(&config)
        && {
            // SAFETY: libc call
            pid == unsafe { getpid() }
        }
    {
        if let Err(err) = remove_file(&config.pid_file) {
            event!(
                Level::ERROR,
                ?err,
                pid_file = %config.pid_file.display(),
                "Failed to remove pid_file, manual deletion required"
            );
        } else {
            event!(Level::INFO, pid_file = %config.pid_file.display(), "pid_file cleaned up");
        }
    }

    event!(Level::INFO, "Goodbye");

    Ok(())
=======
    i_will_error()
>>>>>>> 75149fea
}

#[expect(clippy::exit, reason = "Daemonize failed, cleanup unneeded")]
fn daemonize(config: &Config) {
    // SAFETY: libc call
    let pid: pid_t = unsafe { fork() };

    if pid < 0 {
        let err = std::io::Error::last_os_error();
        event!(Level::ERROR, ?err, "fork()");

        process::exit(1);
    }

    // exit parent process
    if pid > 0 {
        process::exit(0);
    }

    // signals

    // SAFETY: libc call
    unsafe {
        signal(SIGCHLD, SIG_IGN);
    }

    // SAFETY: libc call
    unsafe {
        signal(SIGHUP, SIG_IGN);
    }

    // SAFETY: libc call
    unsafe {
        setsid();
    }

    // SAFETY: libc call
    unsafe {
        umask(0o0027);
    }

    // SAFETY: libc call
    unsafe {
        chdir(c"/".as_ptr());
    }

    // close all std fd and reopen /dev/null for them
    // int i;
    // for (i = 0; i < 3; i++)
    // {
    //     close(i);
    //     if (open("/dev/null", O_RDWR) != i)
    //     {
    //         log_message(LOG_ERR, "unable to open /dev/null for fd %d", i);
    //         exit(1);
    //     }
    // }

    // check for pid file
    let running_pid = already_running(config);

    if let Some(running_pid) = running_pid {
        event!(Level::ERROR, "already running as pid {}", running_pid);

        #[expect(clippy::exit, reason = "Daemonize failed, cleanup unneeded")]
        process::exit(1);
    } else if let Err(err) = write_pidfile(config) {
        event!(
            Level::ERROR,
            ?err,
            "unable to write pid file {:?}",
            config.pid_file
        );

        #[expect(clippy::exit, reason = "Daemonize failed, cleanup unneeded")]
        process::exit(1);
    } else {
        // Daemonize succesful
    }
}

fn already_running(config: &Config) -> Option<i32> {
    let file = File::open(&config.pid_file).ok()?;

    let mut reader = BufReader::new(file);

    let mut line = String::with_capacity(5);
    let _r = reader.read_line(&mut line);

    let pid = line.parse::<i32>().ok()?;

    // SAFETY: libc call
    if 0 == unsafe { kill(pid, 0) } {
        return Some(pid);
    }

    None
}

fn write_pidfile(config: &Config) -> Result<(), eyre::Report> {
    let mut file = File::create(&config.pid_file)?;

    // SAFETY: libc call
    let pid = unsafe { getpid() };

    file.write_fmt(format_args!("{}", pid))?;

    Ok(())
}<|MERGE_RESOLUTION|>--- conflicted
+++ resolved
@@ -1,4 +1,4 @@
-<<<<<<< HEAD
+mod build_env;
 mod cli;
 mod reflector;
 mod signal_handlers;
@@ -29,20 +29,19 @@
 use tracing_subscriber::util::SubscriberInitExt as _;
 use tracing_subscriber::{EnvFilter, Layer as _, Registry, reload};
 
+use crate::build_env::get_build_env;
+
 // TODO this should come from cargo
 const PACKAGE: &str = env!("CARGO_PKG_NAME");
+#[expect(
+    clippy::decimal_literal_representation,
+    reason = "This is the number used everywhere"
+)]
 const PACKET_SIZE: usize = 65536;
 const MDNS_ADDR: Ipv4Addr = Ipv4Addr::new(224, 0, 0, 251);
 const MDNS_PORT: u16 = 5353;
 
 const BROADCAST_MDNS: SocketAddr = SocketAddr::V4(SocketAddrV4::new(MDNS_ADDR, MDNS_PORT));
-=======
-use color_eyre::config::HookBuilder;
-use color_eyre::eyre;
-
-use crate::build_env::get_build_env;
-mod build_env;
->>>>>>> 75149fea
 
 #[global_allocator]
 static GLOBAL: mimalloc::MiMalloc = mimalloc::MiMalloc;
@@ -89,7 +88,21 @@
     filter_parsing_error.map_or(Ok(handle), Err)
 }
 
-<<<<<<< HEAD
+fn print_header() {
+    const NAME: &str = env!("CARGO_PKG_NAME");
+    const VERSION: &str = env!("CARGO_PKG_VERSION");
+
+    let build_env = get_build_env();
+
+    println!(
+        "{} v{} - built for {} ({})",
+        NAME,
+        VERSION,
+        build_env.get_target(),
+        build_env.get_target_cpu().unwrap_or("base cpu variant"),
+    );
+}
+
 fn main() -> Result<(), eyre::Report> {
     HookBuilder::default()
         .capture_span_trace_by_default(true)
@@ -109,53 +122,8 @@
         }
     })?;
 
-    let name = env!("CARGO_PKG_NAME");
-    let version = env!("CARGO_PKG_VERSION");
-
-    event!(
-        Level::INFO,
-        "{} v{} - built for {}-{}",
-        name,
-        version,
-        std::env::var("TARGETARCH")
-            .as_deref()
-            .unwrap_or("unknown-arch"),
-        std::env::var("TARGETVARIANT")
-            .as_deref()
-            .unwrap_or("base variant")
-=======
-fn i_will_error() -> Result<(), eyre::Report> {
-    Err(eyre::Report::msg("I promised you, I'd error!"))
-}
-
-fn print_header() {
-    const NAME: &str = env!("CARGO_PKG_NAME");
-    const VERSION: &str = env!("CARGO_PKG_VERSION");
-
-    let build_env = get_build_env();
-
-    println!(
-        "{} v{} - built for {} ({})",
-        NAME,
-        VERSION,
-        build_env.get_target(),
-        build_env.get_target_cpu().unwrap_or("base cpu variant"),
->>>>>>> 75149fea
-    );
-}
-
-fn main() -> Result<(), eyre::Report> {
-    HookBuilder::default()
-        .capture_span_trace_by_default(true)
-        .install()?;
-
     print_header();
 
-    println!("{}", foo());
-    println!("{}", bar());
-    println!("{}", quz());
-
-<<<<<<< HEAD
     let cancellation_token = CancellationToken::new();
 
     if config.foreground {
@@ -319,9 +287,6 @@
     event!(Level::INFO, "Goodbye");
 
     Ok(())
-=======
-    i_will_error()
->>>>>>> 75149fea
 }
 
 #[expect(clippy::exit, reason = "Daemonize failed, cleanup unneeded")]
