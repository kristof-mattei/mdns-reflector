--- conflicted
+++ resolved
@@ -97,6 +97,22 @@
         }
     })?;
 
+    let name = env!("CARGO_PKG_NAME");
+    let version = env!("CARGO_PKG_VERSION");
+
+    event!(
+        Level::INFO,
+        "{} v{} - built for {}-{}",
+        name,
+        version,
+        std::env::var("TARGETARCH")
+            .as_deref()
+            .unwrap_or("unknown-arch"),
+        std::env::var("TARGETVARIANT")
+            .as_deref()
+            .unwrap_or("base variant")
+    );
+
     let cancellation_token = CancellationToken::new();
 
     if config.foreground {
@@ -227,7 +243,6 @@
 
     cancellation_token.cancel();
 
-<<<<<<< HEAD
     task_tracker.close();
 
     // wait for the task that holds the server to exit gracefully
@@ -261,15 +276,6 @@
     event!(Level::INFO, "Goodbye");
 
     Ok(())
-=======
-    println!(
-        "BUILT FOR {} {}",
-        std::env::var("TARGETARCH").unwrap(),
-        std::env::var("TARGETVARIANT").unwrap()
-    );
-
-    todo!("TODO");
->>>>>>> 302e3396
 }
 
 #[expect(clippy::exit, reason = "Daemonize failed, cleanup unneeded")]
