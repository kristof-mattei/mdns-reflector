mod cli;
mod reflector;
mod signal_handlers;
mod sockets;
mod unix;

use std::env::{self, VarError};
use std::ffi::CString;
use std::fs::{File, remove_file};
use std::io::{BufRead, BufReader, Write};
use std::net::{Ipv4Addr, SocketAddr, SocketAddrV4};
use std::process;
use std::sync::Arc;
use std::time::Duration;

use cli::{Config, parse_cli};
use color_eyre::config::HookBuilder;
use color_eyre::eyre;
use libc::{SIG_IGN, SIGCHLD, SIGHUP, chdir, fork, getpid, kill, pid_t, setsid, signal, umask};
use reflector::reflect;
use sockets::{create_recv_sock, create_send_sock};
use syslog_tracing::{Facility, Options};
use tokio::time::timeout;
use tokio_util::sync::CancellationToken;
use tokio_util::task::TaskTracker;
use tracing::{Level, event};
use tracing_subscriber::layer::SubscriberExt;
use tracing_subscriber::reload::{self};
use tracing_subscriber::util::SubscriberInitExt;
use tracing_subscriber::{EnvFilter, Layer, Registry};

// TODO this should come from cargo
const PACKAGE: &str = env!("CARGO_PKG_NAME");
const PACKET_SIZE: usize = 65536;
const MDNS_ADDR: Ipv4Addr = Ipv4Addr::new(224, 0, 0, 251);
const MDNS_PORT: u16 = 5353;

const BROADCAST_MDNS: SocketAddr = SocketAddr::V4(SocketAddrV4::new(MDNS_ADDR, MDNS_PORT));

fn build_default_filter() -> EnvFilter {
    EnvFilter::builder()
        .parse(format!("INFO,{}=TRACE", env!("CARGO_CRATE_NAME")))
        .expect("Default filter should always work")
}

fn init_tracing() -> std::result::Result<
    tracing_subscriber::reload::Handle<
        std::boxed::Box<
            dyn tracing_subscriber::Layer<tracing_subscriber::Registry>
                + std::marker::Send
                + std::marker::Sync,
        >,
        Registry,
    >,
    color_eyre::Report,
> {
    let (filter, filter_parsing_error) = match env::var(EnvFilter::DEFAULT_ENV) {
        Ok(user_directive) => match EnvFilter::builder().parse(user_directive) {
            Ok(filter) => (filter, None),
            Err(error) => (build_default_filter(), Some(eyre::Report::new(error))),
        },
        Err(VarError::NotPresent) => (build_default_filter(), None),
        Err(error @ VarError::NotUnicode(_)) => {
            (build_default_filter(), Some(eyre::Report::new(error)))
        },
    };

    let (stdout_layer, handle) = reload::Layer::new(tracing_subscriber::fmt::layer().boxed());

    let layers = vec![
        #[cfg(feature = "tokio-console")]
        console_subscriber::ConsoleLayer::builder().spawn().boxed(),
        stdout_layer.with_filter(filter).boxed(),
        tracing_error::ErrorLayer::default().boxed(),
    ];

    tracing_subscriber::registry().with(layers).try_init()?;

    filter_parsing_error.map_or(Ok(handle), Err)
}

fn main() -> Result<(), eyre::Report> {
    HookBuilder::default()
        .capture_span_trace_by_default(true)
        .display_location_section(true)
        .display_env_section(false)
        .install()?;

    let handle = init_tracing()?;

    let (config, interfaces) = parse_cli().inspect_err(|error| {
        // this prints the error in color and exits
        // can't do anything else until
        // https://github.com/clap-rs/clap/issues/2914
        // is merged in
        if let Some(clap_error) = error.downcast_ref::<clap::error::Error>() {
            clap_error.exit();
        }
    })?;

    let cancellation_token = CancellationToken::new();

    if config.foreground {
        // check for pid file when running in foreground
        let running_pid = already_running(&config);

        if let Some(running_pid) = running_pid {
            event!(Level::ERROR, "already running as pid {}", running_pid);
            return Ok(());
        }
    } else {
        daemonize(&config);

        let identity = CString::new(PACKAGE).unwrap();

        let syslog = syslog_tracing::Syslog::new(
            identity,
            Options::LOG_PID | Options::LOG_CONS,
            Facility::Daemon,
        )
        .unwrap();

        // switch to syslog logging
        handle.reload(
            tracing_subscriber::fmt::layer()
                .with_ansi(false)
                .without_time()
                .with_level(false)
                .with_writer(syslog)
                .boxed(),
        )?;
    }

    // initialize the runtime
    let rt = tokio::runtime::Builder::new_multi_thread()
        .enable_all()
        .build()?;

    if let Err(err) = rt.block_on(start_tasks(
        cancellation_token,
        Arc::new(config),
        interfaces,
    )) {
        event!(Level::ERROR, ?err);
    }

    Ok(())
}

<<<<<<< HEAD
async fn start_tasks(
    cancellation_token: CancellationToken,
    config: Arc<Config>,
    interfaces: Vec<String>,
) -> Result<(), eyre::Report> {
    // create receiving socket
    let server_socket = match create_recv_sock() {
        Ok(server_socket) => server_socket,
        Err(err) => {
            event!(
                Level::ERROR,
                ?err,
                "Unable to create send socket on interface"
            );

            return Ok(());
        },
    };

    let mut sockets = Vec::with_capacity(interfaces.len());

    // create sending sockets
    for interface in interfaces {
        let send_socket = match create_send_sock(&server_socket, interface) {
            Ok(send_socket) => send_socket,
            Err(err) => {
                event!(
                    Level::ERROR,
                    ?err,
                    "Unable to create send socket on interface"
                );

                return Ok(());
            },
        };

        sockets.push(send_socket);
    }
=======
#[expect(clippy::todo, reason = "Seed code")]
fn main() -> Result<(), color_eyre::Report> {
    color_eyre::install()?;
>>>>>>> 8e90f5e4

    let task_tracker = TaskTracker::new();

    {
        let cancellation_token = cancellation_token.clone();

        task_tracker.spawn(reflect(
            server_socket,
            sockets,
            Arc::clone(&config),
            cancellation_token,
        ));
    }

    // now we wait forever for either
    // * SIGTERM
    // * ctrl + c (SIGINT)
    // * a message on the shutdown channel, sent either by the server task or
    // another task when they complete (which means they failed)
    tokio::select! {
        _ = signal_handlers::wait_for_sigint() => {
            // we completed because ...
            event!(Level::WARN, message = "CTRL+C detected, stopping all tasks");
        },
        _ = signal_handlers::wait_for_sigterm() => {
            // we completed because ...
            event!(Level::WARN, message = "Sigterm detected, stopping all tasks");
        },
        () = cancellation_token.cancelled() => {
            event!(Level::WARN, "Underlying task stopped, stopping all others tasks");
        },
    };

    cancellation_token.cancel();

    task_tracker.close();

    // wait for the task that holds the server to exit gracefully
    // it listens to shutdown_send
    if timeout(Duration::from_millis(10000), task_tracker.wait())
        .await
        .is_err()
    {
        event!(Level::ERROR, "Tasks didn't stop within allotted time!");
    }

    // remove pid file if it belongs to us
    if already_running(&config).is_some_and(|pid| pid == unsafe { getpid() }) {
        if let Err(err) = remove_file(&config.pid_file) {
            event!(
                Level::ERROR,
                ?err,
                pid_file = %config.pid_file.display(),
                "Failed to remove pid_file, manual deletion required"
            );
        } else {
            event!(Level::INFO, pid_file = %config.pid_file.display(), "pid_file cleaned up");
        }
    }

    event!(Level::INFO, "Goodbye");

    Ok(())
}

fn daemonize(config: &Config) {
    let pid: pid_t = unsafe { fork() };

    if pid < 0 {
        let err = std::io::Error::last_os_error();
        event!(Level::ERROR, ?err, "fork()");

        process::exit(1);
    }

    // exit parent process
    if pid > 0 {
        process::exit(0);
    }

    // signals
    unsafe {
        signal(SIGCHLD, SIG_IGN);
        signal(SIGHUP, SIG_IGN);

        setsid();
        umask(0o0027);
        chdir(c"/".as_ptr());
    }

    // close all std fd and reopen /dev/null for them
    // int i;
    // for (i = 0; i < 3; i++)
    // {
    //     close(i);
    //     if (open("/dev/null", O_RDWR) != i)
    //     {
    //         log_message(LOG_ERR, "unable to open /dev/null for fd %d", i);
    //         exit(1);
    //     }
    // }

    // check for pid file
    let running_pid = already_running(config);
    if let Some(running_pid) = running_pid {
        event!(Level::ERROR, "already running as pid {}", running_pid);
        process::exit(1);
    } else if let Err(err) = write_pidfile(config) {
        event!(
            Level::ERROR,
            ?err,
            "unable to write pid file {:?}",
            config.pid_file
        );
        process::exit(1);
    }
}

fn already_running(config: &Config) -> Option<i32> {
    let file = File::open(&config.pid_file).ok()?;

    let mut reader = BufReader::new(file);

    let mut line = String::with_capacity(5);
    let _r = reader.read_line(&mut line);

    let pid = line.parse::<i32>().ok()?;

    if 0 == unsafe { kill(pid, 0) } {
        return Some(pid);
    }

    None
}

fn write_pidfile(config: &Config) -> Result<(), eyre::Report> {
    let mut file = File::create(&config.pid_file)?;

    let pid = unsafe { getpid() };

    file.write_fmt(format_args!("{}", pid))?;

    Ok(())
}<|MERGE_RESOLUTION|>--- conflicted
+++ resolved
@@ -7,7 +7,7 @@
 use std::env::{self, VarError};
 use std::ffi::CString;
 use std::fs::{File, remove_file};
-use std::io::{BufRead, BufReader, Write};
+use std::io::{BufRead as _, BufReader, Write as _};
 use std::net::{Ipv4Addr, SocketAddr, SocketAddrV4};
 use std::process;
 use std::sync::Arc;
@@ -24,10 +24,10 @@
 use tokio_util::sync::CancellationToken;
 use tokio_util::task::TaskTracker;
 use tracing::{Level, event};
-use tracing_subscriber::layer::SubscriberExt;
-use tracing_subscriber::reload::{self};
-use tracing_subscriber::util::SubscriberInitExt;
-use tracing_subscriber::{EnvFilter, Layer, Registry};
+use tracing_subscriber::layer::SubscriberExt as _;
+use tracing_subscriber::reload;
+use tracing_subscriber::util::SubscriberInitExt as _;
+use tracing_subscriber::{EnvFilter, Layer as _, Registry};
 
 // TODO this should come from cargo
 const PACKAGE: &str = env!("CARGO_PKG_NAME");
@@ -147,7 +147,6 @@
     Ok(())
 }
 
-<<<<<<< HEAD
 async fn start_tasks(
     cancellation_token: CancellationToken,
     config: Arc<Config>,
@@ -186,11 +185,6 @@
 
         sockets.push(send_socket);
     }
-=======
-#[expect(clippy::todo, reason = "Seed code")]
-fn main() -> Result<(), color_eyre::Report> {
-    color_eyre::install()?;
->>>>>>> 8e90f5e4
 
     let task_tracker = TaskTracker::new();
 
@@ -210,19 +204,22 @@
     // * ctrl + c (SIGINT)
     // * a message on the shutdown channel, sent either by the server task or
     // another task when they complete (which means they failed)
-    tokio::select! {
-        _ = signal_handlers::wait_for_sigint() => {
-            // we completed because ...
-            event!(Level::WARN, message = "CTRL+C detected, stopping all tasks");
-        },
-        _ = signal_handlers::wait_for_sigterm() => {
-            // we completed because ...
-            event!(Level::WARN, message = "Sigterm detected, stopping all tasks");
-        },
-        () = cancellation_token.cancelled() => {
-            event!(Level::WARN, "Underlying task stopped, stopping all others tasks");
-        },
-    };
+    #[expect(clippy::pattern_type_mismatch, reason = "From tokio macro")]
+    {
+        tokio::select! {
+            _ = signal_handlers::wait_for_sigint() => {
+                // we completed because ...
+                event!(Level::WARN, message = "CTRL+C detected, stopping all tasks");
+            },
+            _ = signal_handlers::wait_for_sigterm() => {
+                // we completed because ...
+                event!(Level::WARN, message = "Sigterm detected, stopping all tasks");
+            },
+            () = cancellation_token.cancelled() => {
+                event!(Level::WARN, "Underlying task stopped, stopping all others tasks");
+            },
+        };
+    }
 
     cancellation_token.cancel();
 
@@ -238,7 +235,12 @@
     }
 
     // remove pid file if it belongs to us
-    if already_running(&config).is_some_and(|pid| pid == unsafe { getpid() }) {
+    if let Some(pid) = already_running(&config)
+        && {
+            // SAFETY: libc call
+            pid == unsafe { getpid() }
+        }
+    {
         if let Err(err) = remove_file(&config.pid_file) {
             event!(
                 Level::ERROR,
@@ -256,7 +258,9 @@
     Ok(())
 }
 
+#[expect(clippy::exit, reason = "Daemonize failed, cleanup unneeded")]
 fn daemonize(config: &Config) {
+    // SAFETY: libc call
     let pid: pid_t = unsafe { fork() };
 
     if pid < 0 {
@@ -272,12 +276,29 @@
     }
 
     // signals
+
+    // SAFETY: libc call
     unsafe {
         signal(SIGCHLD, SIG_IGN);
+    }
+
+    // SAFETY: libc call
+    unsafe {
         signal(SIGHUP, SIG_IGN);
-
+    }
+
+    // SAFETY: libc call
+    unsafe {
         setsid();
+    }
+
+    // SAFETY: libc call
+    unsafe {
         umask(0o0027);
+    }
+
+    // SAFETY: libc call
+    unsafe {
         chdir(c"/".as_ptr());
     }
 
@@ -295,8 +316,11 @@
 
     // check for pid file
     let running_pid = already_running(config);
+
     if let Some(running_pid) = running_pid {
         event!(Level::ERROR, "already running as pid {}", running_pid);
+
+        #[expect(clippy::exit, reason = "Daemonize failed, cleanup unneeded")]
         process::exit(1);
     } else if let Err(err) = write_pidfile(config) {
         event!(
@@ -305,7 +329,11 @@
             "unable to write pid file {:?}",
             config.pid_file
         );
+
+        #[expect(clippy::exit, reason = "Daemonize failed, cleanup unneeded")]
         process::exit(1);
+    } else {
+        // Daemonize succesful
     }
 }
 
@@ -319,6 +347,7 @@
 
     let pid = line.parse::<i32>().ok()?;
 
+    // SAFETY: libc call
     if 0 == unsafe { kill(pid, 0) } {
         return Some(pid);
     }
@@ -329,6 +358,7 @@
 fn write_pidfile(config: &Config) -> Result<(), eyre::Report> {
     let mut file = File::create(&config.pid_file)?;
 
+    // SAFETY: libc call
     let pid = unsafe { getpid() };
 
     file.write_fmt(format_args!("{}", pid))?;
