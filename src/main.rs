<<<<<<< HEAD
mod cli;
mod reflector;
mod signal_handlers;
mod sockets;
mod unix;

use std::env::{self, VarError};
use std::ffi::CString;
use std::fs::{File, remove_file};
use std::io::{BufRead as _, BufReader, Write as _};
use std::net::{Ipv4Addr, SocketAddr, SocketAddrV4};
use std::process;
use std::sync::Arc;
use std::time::Duration;

use cli::{Config, parse_cli};
use color_eyre::config::HookBuilder;
use color_eyre::eyre;
use libc::{SIG_IGN, SIGCHLD, SIGHUP, chdir, fork, getpid, kill, pid_t, setsid, signal, umask};
use reflector::reflect;
use sockets::{create_recv_sock, create_send_sock};
use syslog_tracing::{Facility, Options};
use tokio::time::timeout;
use tokio_util::sync::CancellationToken;
use tokio_util::task::TaskTracker;
use tracing::{Level, event};
use tracing_subscriber::layer::SubscriberExt as _;
use tracing_subscriber::util::SubscriberInitExt as _;
use tracing_subscriber::{EnvFilter, Layer as _, Registry, reload};

// TODO this should come from cargo
const PACKAGE: &str = env!("CARGO_PKG_NAME");
const PACKET_SIZE: usize = 65536;
const MDNS_ADDR: Ipv4Addr = Ipv4Addr::new(224, 0, 0, 251);
const MDNS_PORT: u16 = 5353;

const BROADCAST_MDNS: SocketAddr = SocketAddr::V4(SocketAddrV4::new(MDNS_ADDR, MDNS_PORT));
=======
#[global_allocator]
static GLOBAL: mimalloc::MiMalloc = mimalloc::MiMalloc;

fn foo() -> &'static str {
    "Foo"
}
>>>>>>> d91db292

fn build_default_filter() -> EnvFilter {
    EnvFilter::builder()
        .parse(format!("INFO,{}=TRACE", env!("CARGO_CRATE_NAME")))
        .expect("Default filter should always work")
}

fn init_tracing() -> std::result::Result<
    tracing_subscriber::reload::Handle<
        std::boxed::Box<
            dyn tracing_subscriber::Layer<tracing_subscriber::Registry>
                + std::marker::Send
                + std::marker::Sync,
        >,
        Registry,
    >,
    color_eyre::Report,
> {
    let (filter, filter_parsing_error) = match env::var(EnvFilter::DEFAULT_ENV) {
        Ok(user_directive) => match EnvFilter::builder().parse(user_directive) {
            Ok(filter) => (filter, None),
            Err(error) => (build_default_filter(), Some(eyre::Report::new(error))),
        },
        Err(VarError::NotPresent) => (build_default_filter(), None),
        Err(error @ VarError::NotUnicode(_)) => {
            (build_default_filter(), Some(eyre::Report::new(error)))
        },
    };

    let (stdout_layer, handle) = reload::Layer::new(tracing_subscriber::fmt::layer().boxed());

    let layers = vec![
        #[cfg(feature = "tokio-console")]
        console_subscriber::ConsoleLayer::builder().spawn().boxed(),
        stdout_layer.with_filter(filter).boxed(),
        tracing_error::ErrorLayer::default().boxed(),
    ];

    tracing_subscriber::registry().with(layers).try_init()?;

    filter_parsing_error.map_or(Ok(handle), Err)
}

fn main() -> Result<(), eyre::Report> {
    HookBuilder::default()
        .capture_span_trace_by_default(true)
        .display_location_section(true)
        .display_env_section(false)
        .install()?;

    let handle = init_tracing()?;

    let (config, interfaces) = parse_cli().inspect_err(|error| {
        // this prints the error in color and exits
        // can't do anything else until
        // https://github.com/clap-rs/clap/issues/2914
        // is merged in
        if let Some(clap_error) = error.downcast_ref::<clap::error::Error>() {
            clap_error.exit();
        }
    })?;

    let name = env!("CARGO_PKG_NAME");
    let version = env!("CARGO_PKG_VERSION");

    event!(
        Level::INFO,
        "{} v{} - built for {}-{}",
        name,
        version,
        std::env::var("TARGETARCH")
            .as_deref()
            .unwrap_or("unknown-arch"),
        std::env::var("TARGETVARIANT")
            .as_deref()
            .unwrap_or("base variant")
    );

    let cancellation_token = CancellationToken::new();

    if config.foreground {
        // check for pid file when running in foreground
        let running_pid = already_running(&config);

        if let Some(running_pid) = running_pid {
            event!(Level::ERROR, "already running as pid {}", running_pid);
            return Ok(());
        }
    } else {
        daemonize(&config);

        let identity = CString::new(PACKAGE).unwrap();

        let syslog = syslog_tracing::Syslog::new(
            identity,
            Options::LOG_PID | Options::LOG_CONS,
            Facility::Daemon,
        )
        .unwrap();

        // switch to syslog logging
        handle.reload(
            tracing_subscriber::fmt::layer()
                .with_ansi(false)
                .without_time()
                .with_level(false)
                .with_writer(syslog)
                .boxed(),
        )?;
    }

    // initialize the runtime
    let rt = tokio::runtime::Builder::new_multi_thread()
        .enable_all()
        .build()?;

    if let Err(err) = rt.block_on(start_tasks(
        cancellation_token,
        Arc::new(config),
        interfaces,
    )) {
        event!(Level::ERROR, ?err);
    }

    Ok(())
}

async fn start_tasks(
    cancellation_token: CancellationToken,
    config: Arc<Config>,
    interfaces: Vec<String>,
) -> Result<(), eyre::Report> {
    // create receiving socket
    let server_socket = match create_recv_sock() {
        Ok(server_socket) => server_socket,
        Err(err) => {
            event!(
                Level::ERROR,
                ?err,
                "Unable to create send socket on interface"
            );

            return Ok(());
        },
    };

    let mut sockets = Vec::with_capacity(interfaces.len());

    // create sending sockets
    for interface in interfaces {
        let send_socket = match create_send_sock(&server_socket, interface) {
            Ok(send_socket) => send_socket,
            Err(err) => {
                event!(
                    Level::ERROR,
                    ?err,
                    "Unable to create send socket on interface"
                );

                return Ok(());
            },
        };

        sockets.push(send_socket);
    }

    let task_tracker = TaskTracker::new();

    {
        let cancellation_token = cancellation_token.clone();

        task_tracker.spawn(reflect(
            server_socket,
            sockets,
            Arc::clone(&config),
            cancellation_token,
        ));
    }

    // now we wait forever for either
    // * SIGTERM
    // * ctrl + c (SIGINT)
    // * a message on the shutdown channel, sent either by the server task or
    // another task when they complete (which means they failed)
    tokio::select! {
        result = signal_handlers::wait_for_sigterm() => {
            if let Err(error) = result {
                event!(Level::ERROR, ?error, "Failed to register SIGERM handler, aborting");
            } else {
                // we completed because ...
                event!(Level::WARN, "Sigterm detected, stopping all tasks");
            }
        },
        result = signal_handlers::wait_for_sigint() => {
            if let Err(error) = result {
                event!(Level::ERROR, ?error, "Failed to register CTRL+C handler, aborting");
            } else {
                // we completed because ...
                event!(Level::WARN, "CTRL+C detected, stopping all tasks");
            }
        },
        () = cancellation_token.cancelled() => {
            event!(Level::WARN, "Underlying task stopped, stopping all others tasks");
        },
    }

    cancellation_token.cancel();

    task_tracker.close();

    // wait for the task that holds the server to exit gracefully
    // it listens to shutdown_send
    if timeout(Duration::from_millis(10000), task_tracker.wait())
        .await
        .is_err()
    {
        event!(Level::ERROR, "Tasks didn't stop within allotted time!");
    }

    // remove pid file if it belongs to us
    if let Some(pid) = already_running(&config)
        && {
            // SAFETY: libc call
            pid == unsafe { getpid() }
        }
    {
        if let Err(err) = remove_file(&config.pid_file) {
            event!(
                Level::ERROR,
                ?err,
                pid_file = %config.pid_file.display(),
                "Failed to remove pid_file, manual deletion required"
            );
        } else {
            event!(Level::INFO, pid_file = %config.pid_file.display(), "pid_file cleaned up");
        }
    }

    event!(Level::INFO, "Goodbye");

    Ok(())
}

#[expect(clippy::exit, reason = "Daemonize failed, cleanup unneeded")]
fn daemonize(config: &Config) {
    // SAFETY: libc call
    let pid: pid_t = unsafe { fork() };

    if pid < 0 {
        let err = std::io::Error::last_os_error();
        event!(Level::ERROR, ?err, "fork()");

        process::exit(1);
    }

    // exit parent process
    if pid > 0 {
        process::exit(0);
    }

    // signals

    // SAFETY: libc call
    unsafe {
        signal(SIGCHLD, SIG_IGN);
    }

    // SAFETY: libc call
    unsafe {
        signal(SIGHUP, SIG_IGN);
    }

    // SAFETY: libc call
    unsafe {
        setsid();
    }

    // SAFETY: libc call
    unsafe {
        umask(0o0027);
    }

    // SAFETY: libc call
    unsafe {
        chdir(c"/".as_ptr());
    }

    // close all std fd and reopen /dev/null for them
    // int i;
    // for (i = 0; i < 3; i++)
    // {
    //     close(i);
    //     if (open("/dev/null", O_RDWR) != i)
    //     {
    //         log_message(LOG_ERR, "unable to open /dev/null for fd %d", i);
    //         exit(1);
    //     }
    // }

    // check for pid file
    let running_pid = already_running(config);

    if let Some(running_pid) = running_pid {
        event!(Level::ERROR, "already running as pid {}", running_pid);

        #[expect(clippy::exit, reason = "Daemonize failed, cleanup unneeded")]
        process::exit(1);
    } else if let Err(err) = write_pidfile(config) {
        event!(
            Level::ERROR,
            ?err,
            "unable to write pid file {:?}",
            config.pid_file
        );

        #[expect(clippy::exit, reason = "Daemonize failed, cleanup unneeded")]
        process::exit(1);
    } else {
        // Daemonize succesful
    }
}

fn already_running(config: &Config) -> Option<i32> {
    let file = File::open(&config.pid_file).ok()?;

    let mut reader = BufReader::new(file);

    let mut line = String::with_capacity(5);
    let _r = reader.read_line(&mut line);

    let pid = line.parse::<i32>().ok()?;

    // SAFETY: libc call
    if 0 == unsafe { kill(pid, 0) } {
        return Some(pid);
    }

    None
}

fn write_pidfile(config: &Config) -> Result<(), eyre::Report> {
    let mut file = File::create(&config.pid_file)?;

    // SAFETY: libc call
    let pid = unsafe { getpid() };

    file.write_fmt(format_args!("{}", pid))?;

    Ok(())
}<|MERGE_RESOLUTION|>--- conflicted
+++ resolved
@@ -1,4 +1,3 @@
-<<<<<<< HEAD
 mod cli;
 mod reflector;
 mod signal_handlers;
@@ -36,14 +35,9 @@
 const MDNS_PORT: u16 = 5353;
 
 const BROADCAST_MDNS: SocketAddr = SocketAddr::V4(SocketAddrV4::new(MDNS_ADDR, MDNS_PORT));
-=======
+
 #[global_allocator]
 static GLOBAL: mimalloc::MiMalloc = mimalloc::MiMalloc;
-
-fn foo() -> &'static str {
-    "Foo"
-}
->>>>>>> d91db292
 
 fn build_default_filter() -> EnvFilter {
     EnvFilter::builder()
